package org.jenkinsci.plugins.prometheus.rest;

import hudson.Extension;
import hudson.model.UnprotectedRootAction;
import io.prometheus.client.CollectorRegistry;
import io.prometheus.client.dropwizard.DropwizardExports;
import jenkins.metrics.api.Metrics;
import org.jenkinsci.plugins.prometheus.JobCollector;
import org.jenkinsci.plugins.prometheus.MetricsRequest;

@Extension
public class PrometheusAction implements UnprotectedRootAction {
    private CollectorRegistry collectorRegistry;
    private JobCollector jobCollector = new JobCollector();
    private static final String DEFAULT_ENDPOINT = "prometheus";
    private String prometheusEndpoint;

    @Override
    public String getIconFileName() {
        return null;
    }

    @Override
    public String getDisplayName() {
        return "Prometheus Metrics Exporter";
    }

    @Override
    public String getUrlName() {
        prometheusEndpoint = System.getenv("PROMETHEUS_ENDPOINT");
        if (prometheusEndpoint == null || prometheusEndpoint.length() == 0) {
            prometheusEndpoint = DEFAULT_ENDPOINT;
        }
        return prometheusEndpoint;
    }

    public Object doIndex() {
        if (collectorRegistry == null) {
            collectorRegistry = CollectorRegistry.defaultRegistry;
            collectorRegistry.register(jobCollector);
<<<<<<< HEAD
            collectorRegistry.register(new DropwizardExports(Metrics.metricRegistry()));
=======
            if (Metrics.metricRegistry() != null) {
                collectorRegistry.register(new DropwizardExports(Metrics.metricRegistry()));
            }
>>>>>>> 76a25030
        }
        return MetricsRequest.prometheusResponse(collectorRegistry);
    }
}<|MERGE_RESOLUTION|>--- conflicted
+++ resolved
@@ -38,13 +38,9 @@
         if (collectorRegistry == null) {
             collectorRegistry = CollectorRegistry.defaultRegistry;
             collectorRegistry.register(jobCollector);
-<<<<<<< HEAD
-            collectorRegistry.register(new DropwizardExports(Metrics.metricRegistry()));
-=======
             if (Metrics.metricRegistry() != null) {
                 collectorRegistry.register(new DropwizardExports(Metrics.metricRegistry()));
             }
->>>>>>> 76a25030
         }
         return MetricsRequest.prometheusResponse(collectorRegistry);
     }
